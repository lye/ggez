<<<<<<< HEAD
# 0.4.4

## Added

 * Added functions to get and set mouse cursor visibility.
 * Derived `PartialEq` for `Image` and `SpriteBatch`.

## Changed

Nothing

## Deprecated

Nothing

## Removed

Nothing

## Fixed

 * Myriad small documentation and example typos.
 * Fixed a rounding error in `Font::get_width()`.
=======
# 0.5.0 (in progress)

## Added

 * Added line cap and join options
 * Added spatial sources for audio
 * Added `From` implementations for `Color` to convert from various tuples of `f32`'s.  Redundant but it annoyed me they don't exist.

## Changed

 * Updated versions of lots of dependencies.
 * Minimum rustc version is now 1.31, rust 2018 edition.
 * We now use `winit` instead of `sdl2` for window creation and events!  This involves lots of minor
   changes, the full extent of which is still being explored.
 * `DrawParam` now uses the builder pattern instead of being a bare struct, which allows easier conversion from generics (such as `mint` types) as well as simplifying the internal math.
 * All public-facing API's that take `Point2`, `Vector2` or `Matrix4` should now take
   `Into<mint::...>` for the appropriate type from the `mint` crate.  This should let users use
   whatever math library they care to that supports `mint`; currently both `nalgebra` and `cgmath`
   are options, and `euclid` should be soon.
 * Moved all the `FilesystemContext` methods into top-level functions in the `filesystem` module,
   to be consistent with the rest of the API.
 * What used to be the `TextCached` module is now the `Text` module, replacing all the old text stuff.  This *dramatically* changes the text API, as well as being faster and more powerful.
 * Various dimension parameters have changed to fit the underlying implementations more closely.  `Image` dimensions have changed from `u32` to `u16`, which they always were but now it's exposed to the API.  Various screen size dimensions have changed from `u32` to `f64`, which allows `winit` to do smooth DPI-independent scaling.
 * Various getters have been renamed from `get_<field>()` to `<field>`(). Of particular note are changes to Drawable and ShaderHandle traits.

## Deprecated

 * Nothing, it's a breaking change so things just got removed.

## Removed

 * The foreground and background colors and associated functions have beeen removed; all colors are
   now specified purely where they are used for drawing.
 * Removed deprecated `BoundSpriteBatch` type.
 * Removed `Context::print_resource_stats()` in favor of `filesystem::print_all()`.
 * Removed `graphics::rectangle()` and friends in favor of just
   building and drawing the meshes explicitly.  Shortcut functions for
   this have been added to `Mesh`. [#466](https://github.com/ggez/ggez/issues/466)
 * Removed `TTFFont` font type in favor of `GlyphBrush`. [#132](https://github.com/ggez/ggez/issues/132)
 * Removed `Context::from_conf()` for `ContextBuilder` which is strictly more powerful.  [#429](https://github.com/ggez/ggez/issues/429)
 * Removed bitmap fonts; better support deserves to exist than what ggez currently provides, and there's no reason it can't be its own crate.
 * Removed the `cargo-resource-root` feature flag; just use `filesystem::mount()` instead or add the directories to your `ContextBuilder`.

## Fixed

 * Minor things beyond counting.  Don't worry, we added plenty of new
   bugs too.
>>>>>>> d455fd1e

# 0.4.3

## Added

 * Added a feature flag to build nalgebra with the `mint` math library inter-operability layer [#344](https://github.com/ggez/ggez/issues/344)
 * Updated `image` to 0.19 which lets us add another feature flag selecting whether or not to use multithreaded libraries when loading images.  [#377](https://github.com/ggez/ggez/issues/377)
 * We got more awesome logos!  Thanks ozkriff and termhn! [#327](https://github.com/ggez/ggez/issues/327)
 * Added hooks to the `log` crate, so we will now output some logging data via it that clients may use.  [#311](https://github.com/ggez/ggez/pull/331)
 * There's now a functional and reasonably ergonomic [game template](https://github.com/ggez/game-template) repo that demonstrates how to use `ggez` with `specs`, `warmy`, `failure`, `log` and other useful tools.
 * Added `Font::new_px()` and `Font::from_bytes_px()` functions to create fonts that are specific pixel sizes  [#268](https://github.com/ggez/ggez/issues/268)
 * Added Ratysz's glyph cache implementation integrating the awesome `gfx_glyph` crate!  This gives us faster text drawing as well as more features; if it works out well it should replace all text rendering in another version or two.  [#132](https://github.com/ggez/ggez/issues/132)

## Changed

 * Made it so that the configuration directories are only created on-demand, not whenever the Context is created: [#356](https://github.com/ggez/ggez/issues/356)
 * Updated rodio to 0.7, which fixes a sample rate bug on Linux: [#359](https://github.com/ggez/ggez/issues/359)
 * Documented which version of rustc we require, and added unit tests for that specific version: it is currently >=1.23.0,
   primarily driven by features required by dependencies.
 * Moved `Context::quit()` to `ggez::quit()` 'cause all our other non-object-related functions are functions, not methods.

## Deprecated

## Removed

## Fixed


# 0.4.2

## Added

 * Added a feature to enable or disable bzip2 zip file support
 * Lots of small documentation fixes and improvements thanks to lovely contributors
 * Added termhn's `ggez_snake` to the examples, 'cause it's awesome
 * Added `timer::get_remaining_update_time()` to let you easily do sub-frame timing for interpolation and such.
 * Many small improvements and cleanups

## Changed

 * Version bumped lots of dependencies: zip, rand, rodio, rusttype
 * Switched to the `app_dirs2` crate to avoid a bug in upcoming rustc change

## Deprecated

## Removed

## Fixed

 * Made `Image::from_rgba8` properly check that the array you pass it is the right size
 * Fixed more documentation bugs (https://github.com/ggez/ggez/issues/303).

# 0.4.1

## Added

 * Added `Text::into_inner()` and related methods to get ahold of a `Text` object's underlying `Image`
 * Added `SoundData::new()` and `Source::set_repeat()`/`Source::get_repeat()` (thanks jupart!)
 * Added `Context::process_event()` to smooth out a bump or two in the
   API for writing custom event loops.  This does change the API a little, but the old style should still work.
 * Added functions for taking screenshots and saving `Image`'s (thanks DenialAdams!)

## Changed

 * Version-bumped `lyon` crate

## Deprecated

 * Deprecated `BoundSpriteBatch`, since you can just clone an `Image`
   relatively cheaply.

## Removed

 * Nothing

## Fixed

 * Fixed bug in `mouse::get_position()`, see https://github.com/ggez/ggez/issues/283
 * Lots of small documentation fixes from a variety of awesome sharp-eyed contributors
 * Fixed bug that was making canvas's render upside-down https://github.com/ggez/ggez/issues/252

# 0.4.0

## Added

 * Added `mouse` module with some utility functions
 * Added some utility functions to query window size
 * Sprite batching implemented by termhn!
 * Added mesh builders allowing you to build complex meshes simply.
 * Integrated nalgebra to provide point and vector types.
 * Added MSAA, blend modes, other graphics toys (thanks termhn!)
 * Added graphics_settings example to show hot to play with graphics modes
 * Made the render pipeline just use matrices instead of separate transform elements
 * SHADERS!  Woo, thanks nlordell!
 * Added `Filesystem::mount()` function and made examples use it; they no longer need the `cargo-resource-root` feature
 * Added filesystem and graphics setting examples
 * Added more useful/informative constructors for `Color`
 * Added ability to select OpenGL version
 * Added some useful methods to `Rect`
 * Added a FAQ and some other documentation
 * Added a `ContextBuilder` type that allows finer control over creating a `Context`
 * Added an optional `color` value to `DrawParam`, which overrides the default foreground color.  Life would be simpler removing the foreground color entirely...

## Changed

 * First off, there will be some switches in process: We're going to make the master branch STABLE, tracking the latest release,
   and create a devel branch that new work will be pushed to.  That way people don't check out master and get some WIP stuff.
 * The coordinate system moved from origin-at-center, x-increasing-up to origin-at-top-left, x-increasing-down
 * Updated all dependencies to newer versions
 * Refactored EventHandler interface, again
 * Altered timestep functions to be nicer and made examples use them consistently
 * Updated to Lyon 0.8, which brings some bugfixes
 * Refactored Conf interface a little to separate "things that can be changed at runtime" from "things which must be specified at init time".

## Deprecated

## Removed

 * Removed `get_line_width()` and `set_line_width()` and made line widths parameters where necessary
 * Did the same for `get/set_point_size()`
 * Removed inaccurate `timer::sleep_until_next_frame()`, added `timer::yield_now()`.

## Fixed

 * Fixed some bugs with type visibility and directory paths.
 * Fixed a few smallish filesystem bugs
 * Got the 3D cube example working and shuffled around the gfx-rs interface methods a little, so we could make more of the graphics innards hidden while still exposing the useful bits.

# 0.3.4

 * Backported correction to SRGB color conversions
 * Added std::error::Error implementation for GameError

# 0.3.3

 * Documentation and unit test updates
 * Derive some common traits on types

# 0.3.2

 * Fixed bug in conf.toml reading and writing (thanks chinatsu)
 * Made filesystem.print_all() a little more informative
 * Added graphics::set_mode() function to allow setting window size, etc.
 * Added some functions to allow querying fullscreen modes and such
 * Made gamepad example test all input
 * Added bindings to the `mint` crate (a whole one type conversion)
 * Implemented stop() for audio

# 0.3.1

 * Fixed bug in when CARGO_MANIFEST_DIR is checked (thanks 17cupsofcoffee)
 * Added experimental support for SDL's gamepads (thanks kampffrosch94)
 * Re-improved resource-not-found error messages (thanks 17cupsofcoffee)
 * Fixed minor bug with text rendering alpha, added more useful methods to `Text`
 * Fixed bug with text wrapping (I hope)
 * VERY EXPERIMENTAL functions for exposing the gfx-rs rendering context to a bold user

# 0.3.0

 * Almost everything is now pure rust; the only C dependency is libsdl2.
 * Entirely new rendering engine using `gfx-rs` backed by OpenGL 3.2
 * New (if limited) 2D drawing primitives using `lyon`
 * Font rendering still uses `rusttype` but it's still cool
 * New option to enable/disable vsync
 * New sound system using `rodio`, supporting pure Rust loading of WAV, Vorbis and FLAC files
 * Configuration system now uses `serde` rather than `rustc_serialize`
 * Refactored event loop handling somewhat to make it less magical and more composable.
 * New filesystem indirection code using `app_dirs`, and `cargo-resource-root` feature flag.

# 0.2.2

Added `set_color_mod` and `set_alpha_mod` functions which I'd forgotten

# 0.2.1

IIRC, switched from SDL_ttf to rusttype because of horrible evil API's not playing nice with
lifetimes.

# 0.2.0

Made a fairly fully fleshed out SDL implementation

# 0.1.0

Initial proof of concept<|MERGE_RESOLUTION|>--- conflicted
+++ resolved
@@ -1,28 +1,4 @@
-<<<<<<< HEAD
-# 0.4.4
-
-## Added
-
- * Added functions to get and set mouse cursor visibility.
- * Derived `PartialEq` for `Image` and `SpriteBatch`.
-
-## Changed
-
-Nothing
-
-## Deprecated
-
-Nothing
-
-## Removed
-
-Nothing
-
-## Fixed
-
- * Myriad small documentation and example typos.
- * Fixed a rounding error in `Font::get_width()`.
-=======
+
 # 0.5.0 (in progress)
 
 ## Added
@@ -70,7 +46,30 @@
 
  * Minor things beyond counting.  Don't worry, we added plenty of new
    bugs too.
->>>>>>> d455fd1e
+
+# 0.4.4
+
+## Added
+
+ * Added functions to get and set mouse cursor visibility.
+ * Derived `PartialEq` for `Image` and `SpriteBatch`.
+
+## Changed
+
+Nothing
+
+## Deprecated
+
+Nothing
+
+## Removed
+
+Nothing
+
+## Fixed
+
+ * Myriad small documentation and example typos.
+ * Fixed a rounding error in `Font::get_width()`.
 
 # 0.4.3
 
