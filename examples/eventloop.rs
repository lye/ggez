//! This example demonstrates how to roll your own event loop,
//! if for some reason you want to do that instead of using the `EventHandler`
//! trait to do that for you.
//!
//! This is exactly how `ggez::event::run()` works, it really is not
//! doing anything magical.  But, if you want a bit more power over
//! the control flow of your game, this is how you get it.
//!
//! It is functionally identical to the `super_simple.rs` example apart from that.

<<<<<<< HEAD
=======
use ggez;
use glam;

>>>>>>> 38323f04
use ggez::event;
use ggez::event::winit_event::{Event, KeyboardInput, WindowEvent};
use ggez::graphics::{self, DrawMode};
use ggez::GameResult;

pub fn main() -> GameResult {
    let cb = ggez::ContextBuilder::new("eventloop", "ggez");
    let (ref mut ctx, mut events_loop) = cb.build()?;

    let mut position: f32 = 1.0;

    // This is also used in the loop inside `::run()` - it can be flipped off with `event::quit()`
    while ctx.continuing {
        // Tell the timer stuff a frame has happened.
        // Without this the FPS timer functions and such won't work.
        ctx.timer_context.tick();
        // Handle events. Refer to `winit` docs for more information.
        use winit::platform::run_return::EventLoopExtRunReturn;
        events_loop.run_return(|event, _window_target, control_flow| {
            // This tells `ggez` to update it's internal states, should the event require that.
            // These include cursor position, view updating on resize, etc.
            ctx.process_event(&event);
            match event {
                Event::WindowEvent { event, .. } => match event {
                    WindowEvent::CloseRequested => event::quit(ctx),
                    WindowEvent::KeyboardInput {
                        input:
                            KeyboardInput {
                                virtual_keycode: Some(keycode),
                                ..
                            },
                        ..
                    } => match keycode {
                        event::KeyCode::Escape => {
                            *control_flow = winit::event_loop::ControlFlow::Exit
                        }
                        _ => (),
                    },
                    // `CloseRequested` and `KeyboardInput` events won't appear here.
                    x => println!("Other window event fired: {:?}", x),
                },

                x => println!("Device event fired: {:?}", x),
            }
        });

        // Update
        position += 1.0;

        // Draw
        graphics::clear(ctx, [0.1, 0.2, 0.3, 1.0].into());
        let circle = graphics::Mesh::new_circle(
            ctx,
            DrawMode::fill(),
            glam::Vec2::new(0.0, 0.0),
            100.0,
            2.0,
            graphics::WHITE,
        )?;
        graphics::draw(ctx, &circle, (glam::Vec2::new(position, 380.0),))?;
        graphics::present(ctx)?;
        ggez::timer::yield_now();
    }
    Ok(())
}<|MERGE_RESOLUTION|>--- conflicted
+++ resolved
@@ -8,12 +8,9 @@
 //!
 //! It is functionally identical to the `super_simple.rs` example apart from that.
 
-<<<<<<< HEAD
-=======
 use ggez;
 use glam;
 
->>>>>>> 38323f04
 use ggez::event;
 use ggez::event::winit_event::{Event, KeyboardInput, WindowEvent};
 use ggez::graphics::{self, DrawMode};
