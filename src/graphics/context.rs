use std::cell::RefCell;
use std::rc::Rc;

use gfx::traits::FactoryExt;
use gfx::Factory;
use glutin;
use glyph_brush::{GlyphBrush, GlyphBrushBuilder};
#[rustfmt::skip]
use ::image as imgcrate;
use winit::{self, dpi};

use crate::conf::{FullscreenType, WindowMode, WindowSetup};
use crate::context::DebugId;
use crate::filesystem::Filesystem;
use crate::graphics::*;

use crate::error::GameResult;

/// A structure that contains graphics state.
/// For instance,
/// window info, DPI, rendering pipeline state, etc.
///
/// As an end-user you shouldn't ever have to touch this.
pub(crate) struct GraphicsContextGeneric<B>
where
    B: BackendSpec,
{
    shader_globals: Globals,
    pub(crate) projection: Matrix4,
    pub(crate) modelview_stack: Vec<Matrix4>,
    pub(crate) white_image: ImageGeneric<B>,
    pub(crate) screen_rect: Rect,
    color_format: gfx::format::Format,
    depth_format: gfx::format::Format,
    srgb: bool,

    pub(crate) backend_spec: B,
    pub(crate) window: glutin::WindowedContext<glutin::PossiblyCurrent>,
    pub(crate) multisample_samples: u8,
    pub(crate) device: Box<B::Device>,
    pub(crate) factory: Box<B::Factory>,
    pub(crate) encoder: gfx::Encoder<B::Resources, B::CommandBuffer>,
    pub(crate) screen_render_target: gfx::handle::RawRenderTargetView<B::Resources>,
    #[allow(dead_code)]
    pub(crate) depth_view: gfx::handle::RawDepthStencilView<B::Resources>,

    pub(crate) data: pipe::Data<B::Resources>,
    pub(crate) quad_slice: gfx::Slice<B::Resources>,
    pub(crate) quad_vertex_buffer: gfx::handle::Buffer<B::Resources, Vertex>,

    pub(crate) default_sampler_info: texture::SamplerInfo,
    pub(crate) samplers: SamplerCache<B>,

    default_shader: ShaderId,
    pub(crate) current_shader: Rc<RefCell<Option<ShaderId>>>,
    pub(crate) shaders: Vec<Box<dyn ShaderHandle<B>>>,

    pub(crate) glyph_brush: Rc<RefCell<GlyphBrush<DrawParam>>>,
    pub(crate) glyph_cache: ImageGeneric<B>,
    pub(crate) glyph_state: Rc<RefCell<spritebatch::SpriteBatch>>,
}

impl<B> fmt::Debug for GraphicsContextGeneric<B>
where
    B: BackendSpec,
{
    fn fmt(&self, formatter: &mut fmt::Formatter) -> fmt::Result {
        write!(formatter, "<GraphicsContext: {:p}>", self)
    }
}

/// A concrete graphics context for GL rendering.
pub(crate) type GraphicsContext = GraphicsContextGeneric<GlBackendSpec>;

impl GraphicsContextGeneric<GlBackendSpec> {
    /// Create a new GraphicsContext
    pub(crate) fn new(
        filesystem: &mut Filesystem,
        events_loop: &winit::event_loop::EventLoop<()>,
        window_setup: &WindowSetup,
        window_mode: WindowMode,
        backend: GlBackendSpec,
        debug_id: DebugId,
    ) -> GameResult<Self> {
        let srgb = window_setup.srgb;
        let color_format = if srgb {
            gfx::format::Format(
                gfx::format::SurfaceType::R8_G8_B8_A8,
                gfx::format::ChannelType::Srgb,
            )
        } else {
            gfx::format::Format(
                gfx::format::SurfaceType::R8_G8_B8_A8,
                gfx::format::ChannelType::Unorm,
            )
        };
        let depth_format = gfx::format::Format(
            gfx::format::SurfaceType::D24_S8,
            gfx::format::ChannelType::Unorm,
        );

        // WINDOW SETUP
        let gl_builder = glutin::ContextBuilder::new()
            .with_gl(glutin::GlRequest::Specific(
                backend.api(),
                backend.version_tuple(),
            ))
            .with_gl_profile(glutin::GlProfile::Core)
            .with_multisampling(window_setup.samples as u16)
            // 24 color bits, 8 alpha bits
            .with_pixel_format(24, 8)
            .with_vsync(window_setup.vsync);

        let window_size = dpi::LogicalSize::<f64>::from((window_mode.width, window_mode.height));
        let mut window_builder = winit::window::WindowBuilder::new()
            .with_title(window_setup.title.clone())
<<<<<<< HEAD
            .with_dimensions(window_size)
            .with_resizable(window_mode.resizable)
            .with_visibility(window_mode.visible);
=======
            .with_inner_size(window_size)
            .with_resizable(window_mode.resizable);
>>>>>>> a0ed375d

        // We need to disable drag-and-drop on windows for multithreaded stuff like cpal to work.
        // See winit bug here: https://github.com/rust-windowing/winit/pull/1524
        #[cfg(target_os = "windows")]
        {
            use winit::platform::windows::WindowBuilderExtWindows;
            window_builder = window_builder.with_drag_and_drop(false);
        }

        window_builder = if !window_setup.icon.is_empty() {
            let icon = load_icon(window_setup.icon.as_ref(), filesystem)?;
            window_builder.with_window_icon(Some(icon))
        } else {
            window_builder
        };

        let (window, device, mut factory, screen_render_target, depth_view) = backend.init(
            window_builder,
            gl_builder,
            events_loop,
            color_format,
            depth_format,
        )?;

        // see winit #548 about DPI.
        // We basically ignore it and if it's wrong, that's a winit bug
        // since we have no good control over it.
        {
            // Log a bunch of OpenGL state info pulled out of winit and gfx
            let scale_factor = window.window().scale_factor();
            let dpi::LogicalSize::<f32> {
                width: w,
                height: h,
            } = window.window().outer_size().to_logical(scale_factor);
            let dpi::LogicalSize::<f32> {
                width: dw,
                height: dh,
            } = window.window().inner_size().to_logical(scale_factor);
            debug!(
                "Window created, desired size {}x{}, scale factor {}.",
                window_mode.width, window_mode.height, scale_factor
            );
            let (major, minor) = backend.version_tuple();
            debug!(
                "  Window logical outer size: {}x{}, logical drawable size: {}x{}",
                w, h, dw, dh
            );
            let device_info = backend.info(&device);
            debug!(
                "  Asked for   : {:?} {}.{} Core, vsync: {}",
                backend.api(),
                major,
                minor,
                window_setup.vsync
            );
            debug!("  Actually got: {}", device_info);
        }

        // GFX SETUP
        let mut encoder = GlBackendSpec::encoder(&mut factory);

        let blend_modes = [
            BlendMode::Alpha,
            BlendMode::Add,
            BlendMode::Subtract,
            BlendMode::Invert,
            BlendMode::Multiply,
            BlendMode::Replace,
            BlendMode::Lighten,
            BlendMode::Darken,
        ];
        let multisample_samples = window_setup.samples as u8;
        let (vs_text, fs_text) = backend.shaders();
        let (shader, draw) = create_shader(
            vs_text,
            fs_text,
            EmptyConst,
            "Empty",
            &mut encoder,
            &mut factory,
            multisample_samples,
            Some(&blend_modes[..]),
            color_format,
            debug_id,
        )?;

        let rect_inst_props = factory.create_buffer(
            1,
            gfx::buffer::Role::Vertex,
            gfx::memory::Usage::Dynamic,
            gfx::memory::Bind::SHADER_RESOURCE,
        )?;

        let (quad_vertex_buffer, mut quad_slice) =
            factory.create_vertex_buffer_with_slice(&QUAD_VERTS, &QUAD_INDICES[..]);

        quad_slice.instances = Some((1, 0));

        let globals_buffer = factory.create_constant_buffer(1);
        let mut samplers: SamplerCache<GlBackendSpec> = SamplerCache::new();
        let sampler_info =
            texture::SamplerInfo::new(texture::FilterMethod::Bilinear, texture::WrapMode::Clamp);
        let sampler = samplers.get_or_insert(sampler_info, &mut factory);
        let white_image = ImageGeneric::make_raw(
            &mut factory,
            &sampler_info,
            1,
            1,
            &[255, 255, 255, 255],
            color_format,
            debug_id,
        )?;
        let texture = white_image.texture.clone();
        let typed_thingy = backend.raw_to_typed_shader_resource(texture);

        let data = pipe::Data {
            vbuf: quad_vertex_buffer.clone(),
            tex: (typed_thingy, sampler),
            rect_instance_properties: rect_inst_props,
            globals: globals_buffer,
            out: screen_render_target.clone(),
        };

        // Glyph cache stuff.
        let font_vec =
            glyph_brush::ab_glyph::FontArc::try_from_slice(Font::default_font_bytes()).unwrap();
        let glyph_brush = GlyphBrushBuilder::using_font(font_vec).build();
        let (glyph_cache_width, glyph_cache_height) = glyph_brush.texture_dimensions();
        let initial_contents =
            vec![255; 4 * glyph_cache_width as usize * glyph_cache_height as usize];
        let glyph_cache = ImageGeneric::make_raw(
            &mut factory,
            &sampler_info,
            glyph_cache_width as u16,
            glyph_cache_height as u16,
            &initial_contents,
            color_format,
            debug_id,
        )?;
        let glyph_state = Rc::new(RefCell::new(spritebatch::SpriteBatch::new(
            glyph_cache.clone(),
        )));

        // Set initial uniform values
        let left = 0.0;
        let right = window_mode.width;
        let top = 0.0;
        let bottom = window_mode.height;
        let initial_projection = Matrix4::identity(); // not the actual initial projection matrix, just placeholder
        let initial_transform = Matrix4::identity();
        let globals = Globals {
            mvp_matrix: initial_projection.to_cols_array_2d(),
        };

        let mut gfx = Self {
            shader_globals: globals,
            projection: initial_projection,
            modelview_stack: vec![initial_transform],
            white_image,
            screen_rect: Rect::new(left, top, right - left, bottom - top),
            color_format,
            depth_format,
            srgb,

            backend_spec: backend,
            window,
            multisample_samples,
            device: Box::new(device as <GlBackendSpec as BackendSpec>::Device),
            factory: Box::new(factory as <GlBackendSpec as BackendSpec>::Factory),
            encoder,
            screen_render_target,
            depth_view,

            data,
            quad_slice,
            quad_vertex_buffer,

            default_sampler_info: sampler_info,
            samplers,

            default_shader: shader.shader_id(),
            current_shader: Rc::new(RefCell::new(None)),
            shaders: vec![draw],

            glyph_brush: Rc::new(RefCell::new(glyph_brush)),
            glyph_cache,
            glyph_state,
        };
        gfx.set_window_mode(window_mode)?;

        // Calculate and apply the actual initial projection matrix
        let w = window_mode.width;
        let h = window_mode.height;
        let rect = Rect {
            x: 0.0,
            y: 0.0,
            w,
            h,
        };
        gfx.set_projection_rect(rect);
        gfx.calculate_transform_matrix();
        gfx.update_globals()?;
        Ok(gfx)
    }
}

// This is kinda awful 'cause it copies a couple times,
// but still better than
// having `winit` try to do the image loading for us.
// see https://github.com/tomaka/winit/issues/661
pub(crate) fn load_icon(
    icon_file: &Path,
    filesystem: &mut Filesystem,
) -> GameResult<winit::window::Icon> {
    use imgcrate::GenericImageView;
    use std::io::Read;
    use winit::window::Icon;

    let mut buf = Vec::new();
    let mut reader = filesystem.open(icon_file)?;
    let _ = reader.read_to_end(&mut buf)?;
    let i = imgcrate::load_from_memory(&buf)?;
    let image_data = i.to_rgba();
    Icon::from_rgba(image_data.to_vec(), i.width(), i.height()).map_err(|e| {
        let msg = format!("Could not load icon: {:?}", e);
        GameError::ResourceLoadError(msg)
    })
}

impl<B> GraphicsContextGeneric<B>
where
    B: BackendSpec + 'static,
{
    /// Sends the current value of the graphics context's shader globals
    /// to the graphics card.
    pub(crate) fn update_globals(&mut self) -> GameResult {
        self.encoder
            .update_buffer(&self.data.globals, &[self.shader_globals], 0)?;
        Ok(())
    }

    /// Recalculates the context's Model-View-Projection matrix based on
    /// the matrices on the top of the respective stacks and the projection
    /// matrix.
    pub(crate) fn calculate_transform_matrix(&mut self) {
        let modelview = self
            .modelview_stack
            .last()
            .expect("Transform stack empty; should never happen");
        // TODO: Verify this is the correct order, row/column
        let mvp = self.projection * (*modelview);
        // TODO: This too
        self.shader_globals.mvp_matrix = mvp.to_cols_array_2d();
    }

    /// Pushes a homogeneous transform matrix to the top of the transform
    /// (model) matrix stack.
    pub(crate) fn push_transform(&mut self, t: Matrix4) {
        self.modelview_stack.push(t);
    }

    /// Pops the current transform matrix off the top of the transform
    /// (model) matrix stack.  Will never pop the last transform.
    pub(crate) fn pop_transform(&mut self) {
        if self.modelview_stack.len() > 1 {
            let _ = self.modelview_stack.pop();
        }
    }

    /// Sets the current model-view transform matrix.
    pub(crate) fn set_transform(&mut self, t: Matrix4) {
        assert!(
            !self.modelview_stack.is_empty(),
            "Tried to set a transform on an empty transform stack!"
        );
        let last = self
            .modelview_stack
            .last_mut()
            .expect("Transform stack empty; should never happen!");
        *last = t;
    }

    /// Gets a copy of the current transform matrix.
    pub(crate) fn transform(&self) -> Matrix4 {
        assert!(
            !self.modelview_stack.is_empty(),
            "Tried to get a transform on an empty transform stack!"
        );
        let last = self
            .modelview_stack
            .last()
            .expect("Transform stack empty; should never happen!");
        *last
    }

    /// Converts the given `DrawParam` into an `InstanceProperties` object and
    /// sends it to the graphics card at the front of the instance buffer.
    pub(crate) fn update_instance_properties(&mut self, draw_params: DrawTransform) -> GameResult {
        let mut new_draw_params = draw_params;
        new_draw_params.color = draw_params.color;
        let properties = new_draw_params.to_instance_properties(self.srgb);
        self.encoder
            .update_buffer(&self.data.rect_instance_properties, &[properties], 0)?;
        Ok(())
    }

    /// Draws with the current encoder, slice, and pixel shader. Prefer calling
    /// this method from `Drawables` so that the pixel shader gets used
    pub(crate) fn draw(&mut self, slice: Option<&gfx::Slice<B::Resources>>) -> GameResult {
        let slice = slice.unwrap_or(&self.quad_slice);
        let id = (*self.current_shader.borrow()).unwrap_or(self.default_shader);
        let shader_handle = &self.shaders[id];

        shader_handle.draw(&mut self.encoder, slice, &self.data)?;
        Ok(())
    }

    /// Sets the blend mode of the active shader
    pub(crate) fn set_blend_mode(&mut self, mode: BlendMode) -> GameResult {
        let id = (*self.current_shader.borrow()).unwrap_or(self.default_shader);
        let shader_handle = &mut self.shaders[id];
        shader_handle.set_blend_mode(mode)
    }

    /// Gets the current blend mode of the active shader
    pub(crate) fn blend_mode(&self) -> BlendMode {
        let id = (*self.current_shader.borrow()).unwrap_or(self.default_shader);
        let shader_handle = &self.shaders[id];
        shader_handle.blend_mode()
    }

    /// Shortcut function to set the projection matrix to an
    /// orthographic projection based on the given `Rect`.
    ///
    /// Call `update_globals()` to apply it after calling this.
    pub(crate) fn set_projection_rect(&mut self, rect: Rect) {
        /// Creates an orthographic projection matrix.
        /// Because nalgebra gets frumple when you try to make
        /// one that is upside-down.
        /// This is fixed now (issue here: https://github.com/rustsim/nalgebra/issues/365)
        /// but removing this kinda isn't worth it.
        fn ortho(
            left: f32,
            right: f32,
            top: f32,
            bottom: f32,
            far: f32,
            near: f32,
        ) -> [[f32; 4]; 4] {
            let c0r0 = 2.0 / (right - left);
            let c0r1 = 0.0;
            let c0r2 = 0.0;
            let c0r3 = 0.0;

            let c1r0 = 0.0;
            let c1r1 = 2.0 / (top - bottom);
            let c1r2 = 0.0;
            let c1r3 = 0.0;

            let c2r0 = 0.0;
            let c2r1 = 0.0;
            let c2r2 = -2.0 / (far - near);
            let c2r3 = 0.0;

            let c3r0 = -(right + left) / (right - left);
            let c3r1 = -(top + bottom) / (top - bottom);
            let c3r2 = -(far + near) / (far - near);
            let c3r3 = 1.0;

            // our matrices are column-major, so here we are.
            [
                [c0r0, c0r1, c0r2, c0r3],
                [c1r0, c1r1, c1r2, c1r3],
                [c2r0, c2r1, c2r2, c2r3],
                [c3r0, c3r1, c3r2, c3r3],
            ]
        }

        self.screen_rect = rect;
        self.projection = Matrix4::from_cols_array_2d(&ortho(
            rect.x,
            rect.x + rect.w,
            rect.y,
            rect.y + rect.h,
            -1.0,
            1.0,
        ));
    }

    /// Sets the raw projection matrix to the given Matrix.
    ///
    /// Call `update_globals()` to apply after calling this.
    pub(crate) fn set_projection(&mut self, mat: Matrix4) {
        self.projection = mat;
    }

    /// Gets a copy of the raw projection matrix.
    pub(crate) fn projection(&self) -> Matrix4 {
        self.projection
    }

    /// Sets window mode from a WindowMode object.
    pub(crate) fn set_window_mode(&mut self, mode: WindowMode) -> GameResult {
        let window = self.window.window();

        window.set_maximized(mode.maximized);

        // TODO LATER: find out if single-dimension constraints are possible?
        let min_dimensions = if mode.min_width > 0.0 && mode.min_height > 0.0 {
            Some(dpi::LogicalSize {
                width: f64::from(mode.min_width),
                height: f64::from(mode.min_height),
            })
        } else {
            None
        };
        window.set_min_inner_size(min_dimensions);

        let max_dimensions = if mode.max_width > 0.0 && mode.max_height > 0.0 {
            Some(dpi::LogicalSize {
                width: f64::from(mode.max_width),
                height: f64::from(mode.max_height),
            })
        } else {
            None
        };
        window.set_max_inner_size(max_dimensions);

        match mode.fullscreen_type {
            FullscreenType::Windowed => {
                window.set_fullscreen(None);
                window.set_decorations(!mode.borderless);
                window.set_inner_size(dpi::LogicalSize {
                    width: f64::from(mode.width),
                    height: f64::from(mode.height),
                });
                window.set_resizable(mode.resizable);
            }
            FullscreenType::True => {
                window.set_fullscreen(Some(winit::window::Fullscreen::Borderless(None)));
                window.set_inner_size(dpi::LogicalSize {
                    width: f64::from(mode.width),
                    height: f64::from(mode.height),
                });
            }
            FullscreenType::Desktop => {
                window.set_fullscreen(None);
                window.set_decorations(false);
                if let Some(monitor) = window.current_monitor() {
                    window.set_inner_size(monitor.size());
                    window.set_outer_position(monitor.position());
                }
            }
        }

        if mode.visible {
            window.show();
        }
        else {
            window.hide();
        }

        Ok(())
    }

    /// Communicates changes in the viewport size between glutin and gfx.
    ///
    /// Also replaces gfx.screen_render_target and gfx.depth_view,
    /// so it may cause squirrelliness to
    /// happen with canvases or other things that touch it.
    pub(crate) fn resize_viewport(&mut self) {
        if let Some((cv, dv)) = self.backend_spec.resize_viewport(
            &self.screen_render_target,
            &self.depth_view,
            self.color_format(),
            self.depth_format(),
            &self.window,
        ) {
            self.screen_render_target = cv;
            self.depth_view = dv;
        }
    }

    /// Returns the screen color format used by the context.
    pub(crate) fn color_format(&self) -> gfx::format::Format {
        self.color_format
    }

    /// Returns the screen depth format used by the context.
    ///
    pub(crate) fn depth_format(&self) -> gfx::format::Format {
        self.depth_format
    }

    /// Simple shortcut to check whether the context's color
    /// format is SRGB or not.
    pub(crate) fn is_srgb(&self) -> bool {
        if let gfx::format::Format(_, gfx::format::ChannelType::Srgb) = self.color_format() {
            true
        } else {
            false
        }
    }
}<|MERGE_RESOLUTION|>--- conflicted
+++ resolved
@@ -114,14 +114,11 @@
         let window_size = dpi::LogicalSize::<f64>::from((window_mode.width, window_mode.height));
         let mut window_builder = winit::window::WindowBuilder::new()
             .with_title(window_setup.title.clone())
-<<<<<<< HEAD
             .with_dimensions(window_size)
             .with_resizable(window_mode.resizable)
-            .with_visibility(window_mode.visible);
-=======
+            .with_visibility(window_mode.visible)
             .with_inner_size(window_size)
             .with_resizable(window_mode.resizable);
->>>>>>> a0ed375d
 
         // We need to disable drag-and-drop on windows for multithreaded stuff like cpal to work.
         // See winit bug here: https://github.com/rust-windowing/winit/pull/1524
